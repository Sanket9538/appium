import _ from 'lodash';
import logger from './logger';
<<<<<<< HEAD
import { processCapabilities, PROTOCOLS, validateCaps } from '@appium/base-driver';
import findRoot from 'find-root';
=======
import { processCapabilities, PROTOCOLS } from '@appium/base-driver';
>>>>>>> 55a5f6ea
import { parseJsonStringOrFile } from './cli/parser-helpers';
import { fs } from '@appium/support';

const W3C_APPIUM_PREFIX = 'appium';

function inspectObject (args) {
  function getValueArray (obj, indent = '  ') {
    if (!_.isObject(obj)) {
      return [obj];
    }

    let strArr = ['{'];
    for (let [arg, value] of _.toPairs(obj)) {
      if (!_.isObject(value)) {
        strArr.push(`${indent}  ${arg}: ${value}`);
      } else {
        value = getValueArray(value, `${indent}  `);
        strArr.push(`${indent}  ${arg}: ${value.shift()}`);
        strArr.push(...value);
      }
    }
    strArr.push(`${indent}}`);
    return strArr;
  }
  for (let [arg, value] of _.toPairs(args)) {
    value = getValueArray(value);
    logger.info(`  ${arg}: ${value.shift()}`);
    for (let val of value) {
      logger.info(val);
    }
  }
}

function parseExtensionArgs (extensionArgs, extensionName) {
  if (!_.isString(extensionArgs)) {
    return {};
  }
  const parsedExtensionArgs = parseJsonStringOrFile(extensionArgs);
  const extensionSpecificArgs = parsedExtensionArgs[extensionName];
  if (!_.isPlainObject(extensionSpecificArgs)) {
    throw new Error(`Driver or plugin arguments must be plain objects`);
  }
  return extensionSpecificArgs;
}


function parseKnownArgs (driverPluginArgs, argsConstraints) {
  const knownArgNames = Object.keys(argsConstraints);
  return _.toPairs(driverPluginArgs).reduce((args, [argName, argValue]) => {
    if (knownArgNames.includes(argName)) {
      args[argName] = argValue;
    } else {
      const knownArgs = Object.keys(argsConstraints);
      throw new Error(`"${argName}" is not a recognized key are you sure it's in the list ` +
                      `of supported keys? ${JSON.stringify(knownArgs)}`);
    }
    return args;
  }, {});
}

/**
 * Takes in a set of args, driver/plugin args passed in by user, and arg constraints
 * to parse for, and returns a combined object containing args
 * and parsed driver/plugin args. If driverPluginArgs or argsConstraints is empty, args is returned
 * back
 *
 * @param {object} args - Args
 * @param {object} driverPluginArgs - Driver or Plugin args
 * @param {object} argsConstraints - Constraints for arguments
 * @return {object}
*/
function parseDriverPluginArgs (args, driverPluginArgs, argsConstraints) {
  if (_.isEmpty(driverPluginArgs) || _.isEmpty(argsConstraints)) {
    return args;
  } else {
    let parsedArgs = parseKnownArgs(driverPluginArgs, argsConstraints);
    parsedArgs = validateCaps(parsedArgs, argsConstraints);
    return _.assign(args, parsedArgs);
  }
}


/**
 * Takes the caps that were provided in the request and translates them
 * into caps that can be used by the inner drivers.
 *
 * @param {Object} jsonwpCapabilities
 * @param {Object} w3cCapabilities
 * @param {Object} constraints
 * @param {Object} defaultCapabilities
 */
function parseCapsForInnerDriver (jsonwpCapabilities, w3cCapabilities, constraints = {}, defaultCapabilities = {}) {
  // Check if the caller sent JSONWP caps, W3C caps, or both
  const hasW3CCaps = _.isPlainObject(w3cCapabilities) &&
    (_.has(w3cCapabilities, 'alwaysMatch') || _.has(w3cCapabilities, 'firstMatch'));
  const hasJSONWPCaps = _.isPlainObject(jsonwpCapabilities);
  let desiredCaps = {};
  let processedW3CCapabilities = null;
  let processedJsonwpCapabilities = null;

  if (!hasW3CCaps) {
    return {
      protocol: PROTOCOLS.W3C,
      error: new Error('W3C capabilities should be provided'),
    };
  }

  const {W3C} = PROTOCOLS;
  const protocol = W3C;

  // Make sure we don't mutate the original arguments
  jsonwpCapabilities = _.cloneDeep(jsonwpCapabilities);
  w3cCapabilities = _.cloneDeep(w3cCapabilities);
  defaultCapabilities = _.cloneDeep(defaultCapabilities);

  if (!_.isEmpty(defaultCapabilities)) {
    if (hasW3CCaps) {
      for (const [defaultCapKey, defaultCapValue] of _.toPairs(defaultCapabilities)) {
        let isCapAlreadySet = false;
        // Check if the key is already present in firstMatch entries
        for (const firstMatchEntry of (w3cCapabilities.firstMatch || [])) {
          if (_.isPlainObject(firstMatchEntry)
              && _.has(removeAppiumPrefixes(firstMatchEntry), removeAppiumPrefix(defaultCapKey))) {
            isCapAlreadySet = true;
            break;
          }
        }
        // Check if the key is already present in alwaysMatch entries
        isCapAlreadySet = isCapAlreadySet || (_.isPlainObject(w3cCapabilities.alwaysMatch)
          && _.has(removeAppiumPrefixes(w3cCapabilities.alwaysMatch), removeAppiumPrefix(defaultCapKey)));
        if (isCapAlreadySet) {
          // Skip if the key is already present in the provided caps
          continue;
        }

        // Only add the default capability if it is not overridden
        if (_.isEmpty(w3cCapabilities.firstMatch)) {
          w3cCapabilities.firstMatch = [{[defaultCapKey]: defaultCapValue}];
        } else {
          w3cCapabilities.firstMatch[0][defaultCapKey] = defaultCapValue;
        }
      }
    }
    if (hasJSONWPCaps) {
      jsonwpCapabilities = Object.assign({}, removeAppiumPrefixes(defaultCapabilities), jsonwpCapabilities);
    }
  }

  // Get MJSONWP caps
  if (hasJSONWPCaps) {
    processedJsonwpCapabilities = {...jsonwpCapabilities};
  }

  // Get W3C caps
  if (hasW3CCaps) {
    // Call the process capabilities algorithm to find matching caps on the W3C
    // (see: https://github.com/jlipps/simple-wd-spec#processing-capabilities)
    try {
      desiredCaps = processCapabilities(w3cCapabilities, constraints, true);
    } catch (error) {
      logger.info(`Could not parse W3C capabilities: ${error.message}`);
      return {
        desiredCaps,
        processedJsonwpCapabilities,
        processedW3CCapabilities,
        protocol,
        error,
      };
    }

    // Create a new w3c capabilities payload that contains only the matching caps in `alwaysMatch`
    processedW3CCapabilities = {
      alwaysMatch: {...insertAppiumPrefixes(desiredCaps)},
      firstMatch: [{}],
    };
  }

  return {desiredCaps, processedJsonwpCapabilities, processedW3CCapabilities, protocol};
}

/**
 * Takes a capabilities objects and prefixes capabilities with `appium:`
 * @param {Object} caps Desired capabilities object
 */
function insertAppiumPrefixes (caps) {
  // Standard, non-prefixed capabilities (see https://www.w3.org/TR/webdriver/#dfn-table-of-standard-capabilities)
  const STANDARD_CAPS = [
    'browserName',
    'browserVersion',
    'platformName',
    'acceptInsecureCerts',
    'pageLoadStrategy',
    'proxy',
    'setWindowRect',
    'timeouts',
    'unhandledPromptBehavior'
  ];

  let prefixedCaps = {};
  for (let [name, value] of _.toPairs(caps)) {
    if (STANDARD_CAPS.includes(name) || name.includes(':')) {
      prefixedCaps[name] = value;
    } else {
      prefixedCaps[`${W3C_APPIUM_PREFIX}:${name}`] = value;
    }
  }
  return prefixedCaps;
}

function removeAppiumPrefixes (caps) {
  if (!_.isPlainObject(caps)) {
    return caps;
  }

  const fixedCaps = {};
  for (let [name, value] of _.toPairs(caps)) {
    fixedCaps[removeAppiumPrefix(name)] = value;
  }
  return fixedCaps;
}

function removeAppiumPrefix (key) {
  const prefix = `${W3C_APPIUM_PREFIX}:`;
  return _.startsWith(key, prefix) ? key.substring(prefix.length) : key;
}

function getPackageVersion (pkgName) {
  const pkgInfo = require(`${pkgName}/package.json`) || {};
  return pkgInfo.version;
}

/**
 * Pulls the initial values of Appium settings from the given capabilities argument.
 * Each setting item must satisfy the following format:
 * `setting[setting_name]: setting_value`
 * The capabilities argument itself gets mutated, so it does not contain parsed
 * settings anymore to avoid further parsing issues.
 * Check
 * https://github.com/appium/appium/blob/master/docs/en/advanced-concepts/settings.md
 * for more details on the available settings.
 *
 * @param {?Object} caps - Capabilities dictionary. It is mutated if
 * one or more settings have been pulled from it
 * @return {Object} - An empty dictionary if the given caps contains no
 * setting items or a dictionary containing parsed Appium setting names along with
 * their values.
 */
function pullSettings (caps) {
  if (!_.isPlainObject(caps) || _.isEmpty(caps)) {
    return {};
  }

  const result = {};
  for (const [key, value] of _.toPairs(caps)) {
    const match = /\bsettings\[(\S+)\]$/.exec(key);
    if (!match) {
      continue;
    }

    result[match[1]] = value;
    delete caps[key];
  }
  return result;
}

const rootDir = fs.findRoot(__dirname);

export {
  inspectObject, parseCapsForInnerDriver, insertAppiumPrefixes, rootDir,
  getPackageVersion, pullSettings, removeAppiumPrefixes, parseExtensionArgs,
  parseDriverPluginArgs
};<|MERGE_RESOLUTION|>--- conflicted
+++ resolved
@@ -1,11 +1,6 @@
 import _ from 'lodash';
 import logger from './logger';
-<<<<<<< HEAD
 import { processCapabilities, PROTOCOLS, validateCaps } from '@appium/base-driver';
-import findRoot from 'find-root';
-=======
-import { processCapabilities, PROTOCOLS } from '@appium/base-driver';
->>>>>>> 55a5f6ea
 import { parseJsonStringOrFile } from './cli/parser-helpers';
 import { fs } from '@appium/support';
 
